--- conflicted
+++ resolved
@@ -7,14 +7,12 @@
 
 ## [Unreleased]
 
-<<<<<<< HEAD
 - Remove an allocation on every request when getting the `status` label, provided the status code is between 100 and 999.
-=======
+
 ## [0.8.1] - 2021-07-21
 ### Changed
 
 - The two Rocket related metrics (`http_requests_total` and `http_requests_duration_seconds`) are now stored inside a separate registry to additional metrics. This allows multiple `PrometheusMetrics` fairings to exist even when using the global `prometheus::Registry`, such as the one used for metrics created by the macros in the `prometheus` crate. Previously this would cause a panic because the two fairing instances would attempt to register identical metrics to the same registry, which is an error. The implication of this is that the registry returned by `PrometheusMetrics::registry` no longer contains the Rocket related metrics. In practice this is unlikely to be a problem, since metrics from both registries are returned by the fairing's handler as before.
->>>>>>> 6b894ff3
 
 ## [0.8.0] - 2021-07-10
 ### Changed
