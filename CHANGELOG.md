--- conflicted
+++ resolved
@@ -7,6 +7,8 @@
 
 ## [Unreleased]
 
+- Remove an allocation on every request when getting the `status` label, provided the status code is between 100 and 999.
+
 ## [0.8.0] - 2021-07-10
 ### Changed
 
@@ -15,11 +17,7 @@
 - Use `Duration::as_secs_f64` instead of manually calculating nanoseconds when calculating request durations. This bumps the minimum supported Rust version to 1.38.0, which is unlikely to be a problem in practice, since Rocket still requires a nightly version of Rust.
 - Impl `From<PrometheusMetrics> for Vec<Route>` instead of `Into<Vec<Route>> for PrometheusMetrics`, since the former gives us the latter for free.
 - `PrometheusMetrics::registry` is now a `const fn`.
-<<<<<<< HEAD
-- Remove an allocation on every request when getting the `status` label, provided the status code is between 100 and 999.
-=======
 - Add `PrometheusMetrics::with_default_registry` associated function, which creates a new `PrometheusMetrics` using the default global `prometheus::Registry` and will therefore expose metrics created by the various macros in the `prometheus` crate.
->>>>>>> 961d2746
 
 ## [0.7.0] - 2020-06-19
 ### Changed
